--- conflicted
+++ resolved
@@ -951,11 +951,7 @@
     **server_kwargs,
 ):
     synth_kwargs = dict(
-<<<<<<< HEAD
         {k: v for k, v in locals().items() if k not in {'synth_func', 'server_kwargs'}},
-=======
-        {k: v for k, v in locals().items() if k not in {"synth_func", "server_kwargs"}},
->>>>>>> d0396d4a
         **server_kwargs,
     )
     if synth_func is None:
