--- conflicted
+++ resolved
@@ -480,10 +480,6 @@
             synth_func, "_knob_params", set(self._synth_func_params)
         )
         _knob_params = list_if_string(_knob_params)
-<<<<<<< HEAD
-=======
-        _knob_exclude = knob_exclude or getattr(synth_func, "_knob_exclude", set())
->>>>>>> 45496d2a
         knob_exclude = list_if_string(knob_exclude)
         _knob_exclude = knob_exclude or getattr(synth_func, '_knob_exclude', set())
         self._knob_params = set(_knob_params) - set(_knob_exclude)
@@ -866,7 +862,6 @@
         return f"<Synth {list(self.knobs.keys())}>"
 
 
-<<<<<<< HEAD
 def synth(
     synth_func=None,
     *,
@@ -887,26 +882,4 @@
     if synth_func is None:
         return partial(Synth, **synth_kwargs)
     else:
-        return Synth(synth_func, **synth_kwargs)
-=======
-# --------------------------------------------------------------------------------------
-# Example functions for testing the Synth class
-# --------------------------------------------------------------------------------------
-
-
-def basic_synth_test():
-    def simple_sine(freq=220, volume=1):
-        sine = Sine(freq=freq, mul=volume)
-
-    synth = Synth(simple_sine)
-
-    with synth:
-        time.sleep(1)
-        synth["freq"] = 220 * 3 / 2
-        time.sleep(1)
-        synth["freq"] = 220 * 2
-        time.sleep(1)
-
-    events = synth.get_recording()
-    synth.replay_events(events)
->>>>>>> 45496d2a
+        return Synth(synth_func, **synth_kwargs)